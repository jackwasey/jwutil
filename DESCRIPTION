Package: jwutil
<<<<<<< HEAD
Title: A Set of Tools for Data Manipulation, Disk Caching, Testing
Version: 1.0.3
=======
Title: Utilities for Data Manipulation, Disk Caching, Testing
Version: 1.1
>>>>>>> e43a8c7b
Date: 2015-01-03
Authors@R: person("Jack O. Wasey", role = c("aut", "cre"),
    email = "jack@jackwasey.com")
Description: This is a set of simple utilities for various data manipulation and
    caching tasks. The goal is to use base tools well, without bringing in any
    dependencies. Main areas of interest are data frame manipulation, such as
    converting factors in multiple binary indicator columns, and disk caching of
    data frames (which is optionally done by date range). There are testing
    functions which provide testthat expectations to permute arguments to
    function calls. There are functions and data to test extreme numbers, dates,
    and bad input of various kinds which should allow testing failure and corner
    cases. The test suite has many examples of usage.
URL: https://github.com/jackwasey/jwutil
Depends:
    R (>= 3.1.1)
Suggests:
    testthat,
    Rcpp
License: GPL-3
BugReports: https://github.com/jackwasey/jwutil/issues
Encoding: UTF-8
LinkingTo: Rcpp
Imports: Rcpp<|MERGE_RESOLUTION|>--- conflicted
+++ resolved
@@ -1,11 +1,6 @@
 Package: jwutil
-<<<<<<< HEAD
 Title: A Set of Tools for Data Manipulation, Disk Caching, Testing
-Version: 1.0.3
-=======
-Title: Utilities for Data Manipulation, Disk Caching, Testing
 Version: 1.1
->>>>>>> e43a8c7b
 Date: 2015-01-03
 Authors@R: person("Jack O. Wasey", role = c("aut", "cre"),
     email = "jack@jackwasey.com")
