--- conflicted
+++ resolved
@@ -15,13 +15,9 @@
     cases. The test suite has many examples of usage.
 URL: https://github.com/jackwasey/jwutil
 Depends:
-<<<<<<< HEAD
-    R (>= 3.1.1),
+    R (>= 3.1.1)
+Imports:
     Rcpp
-=======
-    R (>= 3.1.1)
-Imports: Rcpp
->>>>>>> 5a58bde0
 Suggests:
     testthat
 License: GPL-3
