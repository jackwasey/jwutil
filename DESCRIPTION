--- conflicted
+++ resolved
@@ -17,13 +17,7 @@
 Imports:
     checkmate,
     magrittr,
-<<<<<<< HEAD
     Rcpp
-=======
-    methods,
-    stats,
-    utils
->>>>>>> 46453d14
 Suggests:
     devtools,
     knitr,
