--- conflicted
+++ resolved
@@ -311,7 +311,7 @@
       stopifnot(length(match_x_in_y) == 1)  # two conflicts with that name!
       ydup <- names(y)[match_x_in_y]
       if (verbose > 1) message("checking whether '", xdup,
-                           "' (matching '", ydup, "') has duplicated data.")
+                               "' (matching '", ydup, "') has duplicated data.")
       isAllEqual <- all.equal(x[[xdup]], y[[ydup]])
 
       # all.equal returns true or a char vector, so work around
@@ -411,9 +411,6 @@
 
   for (dn in drop) df[dn] <- NULL
   df
-<<<<<<< HEAD
-  }
-=======
 }
 
 #' @title filter data with diagnostics
@@ -433,9 +430,10 @@
   fltr <- eval(sexpr, x)
   stopifnot(is.logical(fltr))
 
-  if (verbose) message(sprintf("Filtering %s with expression '%s' drops %d (%2.1f%%) of %d",
-                               fn, deparse(sexpr),
-                               sum(!fltr), 100 * sum(!fltr) / length(fltr), length(fltr)
+  if (verbose) message(sprintf(
+    "Filtering %s with expression '%s' drops %d (%2.1f%%) of %d",
+    fn, deparse(sexpr),
+    sum(!fltr), 100 * sum(!fltr) / length(fltr), length(fltr)
   ))
   x[fltr,]
 }
@@ -456,11 +454,11 @@
 
 #' @title fill out missing combinations of factors with NA
 #' @param df data frame
-#' @details Adapated from http://www.cookbook-r.com/Manipulating_data/Summarizing_data/#using-aggregate
+#' @details Adapated from http://www.cookbook-r.com/Manipulating_data/\
+#' Summarizing_data/#using-aggregate
 #' @export
 fillMissingCombs <- function(df) {
   levelList <- list()
   for (f in getFactorNames(df)) levelList[[f]] <- levels(df[,f])
   merge(expand.grid(levelList), df, all.x = TRUE)
-}
->>>>>>> 9ce59526
+}