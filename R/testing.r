# Copyright (C) 2014 - 2018  Jack O. Wasey
#
# This file is part of jwutil.
#
# jwutil is free software: you can redistribute it and/or modify
# it under the terms of the GNU General Public License as published by
# the Free Software Foundation, either version 3 of the License, or
# (at your option) any later version.
#
# jwutil is distributed in the hope that it will be useful,
# but WITHOUT ANY WARRANTY; without even the implied warranty of
# MERCHANTABILITY or FITNESS FOR A PARTICULAR PURPOSE. See the
# GNU General Public License for more details.
#
# You should have received a copy of the GNU General Public License
# along with jwutil If not, see <http:#www.gnu.org/licenses/>.


# increasing will (randomly) cover more test cases, but quickly slow down the
# test suite.
nums_in_tests <- 30

#' @title list all functions in a package
#' @description List functions in a package
#' @param pkg character string containing package name
#' @return character vector of functions in given package
#' @export
lsf <- function(pkg) {

  env_name <- paste("package", pkg, sep = ":")
  everything <- ls(pos = env_name, all.names = TRUE)

  funcs <- c()
  for (e in everything) {
    if (is.function(get(e, envir = as.environment(env_name), inherits = FALSE)))
      funcs <- append(funcs, e)
  }
  funcs
}

#' @title convert numbers to long and float types
#' @description intended for generating values for stress testing functions
#' @param ... list of values to convert to long and double
#' @param na.rm logical, defaults to TRUE, so output contains only long and
#'   float values.
#' @return list of long and double versions of convertable values from the input
#' @export
numbers_to_long_and_float <- function(..., na.rm = TRUE) {
  x <- flattenList(list(...))
  # drop any NA values. Very big numbers not representable by 32 bit integers,
  # give NA with warning. For test case generation, usually we will want to
  # remove NAs.

  suppressWarnings(flattenList(list(as.integer(x)),
                               list(as.double(x)),
                               na.rm = na.rm))
}

#' @title zeroes
#' @description long, float and complex types
#' @keywords sysdata
#' @export
zeroes <- list(0L, 0.0, complex(length.out = 1))

#' @title bad input data for tests
#' @description a variety of horrible data
#' @keywords sysdata
#' @export
bad_input <- c(
  list(c(), NA, list()),
  c(),
  list(list(1, 2), jack = "test", c(1, 2, 3), data.frame()),
  NULL,
  NA,
  this = "jack",
  data.frame(j = 1:10, k = 11:20),
  matrix(nrow = 2, ncol = 2),
  as.POSIXct(Sys.time(), "GMT"),
  base::.leap.seconds
)

#' @title create extreme random numbers
#' @description create random Dates, POSIX dates, letters and numbers. The
#'   numbers explore limits of R precision and floating point and integer
#'   ranges. Zero, negatives, positives.
#' @param n integer number of each group to generate
#' @param min optional minimum number
#' @param max optional maximum number
#' @param hole is a closed range of numbers not to include, e.g. c(1,2) would
#'   discard 1, 1.1 pi/2 and 2
#' @return vector length 5n+1 containing variety of difficult numbers for
#'   testing purposes
#' @export
random_test_numbers <- function(n = nums_in_tests,
                                min = NULL,
                                max = NULL,
                                hole = NULL) {
  x <-
    c(0,
      pi,
      sqrt(2),
      stats::runif(n),
      stats::runif(n, min = -1, max = 0),
      stats::runif(n, min = 0, max = 1),
      stats::runif(n, max = ifelse(is.null(max), .Machine$double.xmax, max)),
      stats::runif(n, min = ifelse(is.null(max), -.Machine$double.xmax, min)),
      stats::runif(n, min = -n * .Machine$double.xmin,
                   max =   n * .Machine$double.xmin)
    )
  #drop any generated numbers that didn't match the constraints
  if (!is.null(min)) x <- x[x >= min]
  if (!is.null(max)) x <- x[x <= max]

  #punch a hole in the range, if provided:
  if (!is.null(hole) && length(hole) == 2) {
    x <- x[!(x >= hole[1] & x <= hole[2])]
  }
  x
}

#' @rdname random_test_numbers
#' @export
random_test_integers <- function(n = nums_in_tests,
                                 min = -.Machine$integer.max,
                                 max = .Machine$integer.max,
                                 hole = NULL) {
  x <- suppressWarnings(
    unique(
      as.integer(
        random_test_numbers(n = n, min = min, max = max, hole = hole))))
  x[!is.na(x)]
}

#' @title generate random Dates or POSIXlt test datetimes
#' @description generate random \code{Date}s and \code{POSIXlt} test datetimes
#' @param n integer number to generate
#' @param origin Date defaults to Jan 1, 2000.
#' @param dayspread integer number of days either side of origin to pick random
#'   dates from, defaults to 150 years.
#' @return vector of POSIXlt datetimes or Dates
#' @export
random_test_dates <- function(n = nums_in_tests,
                              origin = as.Date("2000-01-01"),
                              dayspread = 365 * 150)
  as.Date(stats::runif(n, min = -dayspread, max = dayspread), origin)

#' @rdname random_test_dates
#' @export
random_test_posixlt_datetimes <- function(n = nums_in_tests,
                                          origin = as.Date("2000-01-01"),
                                          dayspread = 365 * 150) {
  as.POSIXlt(
    as.POSIXlt(random_test_dates(n, origin, dayspread)) +
      stats::runif(1, min = 0, max = 24 * 60 * 60)
  )
}

#' @rdname random_test_numbers
#' @param max_str_len integer scalar, maximum length of possible strings
#'   created, as distinct from number of strings given by \code{n}
#' @export
random_test_letters <- function(n = nums_in_tests, max_str_len = 257) {
  x <- c()
  for (i in 1:n) {
    x[length(x) + 1] <- paste(
      sample(
        c(LETTERS, letters),
        stats::runif(n = 1, min = 1, max = max_str_len),
        replace = TRUE),
      collapse = "")
  }
  x
}

#' @title extreme numbers
#' @description very biggest and smallest non-zero numbers the current machine
#'   can handle, positive and negative.
#' @keywords sysdata
#' @export
extreme_numbers <- c(
  .Machine$integer.max, -.Machine$integer.max,
  1L, -1L,
  .Machine$double.xmin,.Machine$double.xmax,
  -.Machine$double.xmin, -.Machine$double.xmax)

#' @title alternative \code{expect_that} from \code{testthat} which permutes all
#'   the inputs to a function which should give the same result where n args >=2
#'   and the function is commutative.
#' @description This makes a lot of assumptions, needs more testing. It can't
#'   handle mixed error/no error outcomes after permutation, which is an
#'   important feature to consider. The command following this function attaches
#'   this function to the testthat namespace. This means that it can call
#'   internal testthat functions, but does not mean it appears as
#'   testthat::expect_that_combine
#' @inheritParams testthat::expect_that
#' @examples
#'  expect_that_combine_all_args(sum(1, 2, 3),
#'   testthat::equals(6))
#' @return testthat result
#' @examples
#' \dontrun{
#' expect_that_combine_all_args(stop("a", "b"), testthat::throws_error())
#' expect_that_combine_all_args(sum(1, 2), testthat::equals(3))
#' expect_that_combine_first_arg(sum(c(1, 2)), testthat::equals(3))
#' }
#' @export
expect_that_combine_all_args <- function(object, condition,
                                         info = NULL, label = NULL) {
  cl <- substitute(object)
  # TODO: I now want to test for whether there are multiple top-level symbols
  func_name <- cl[[1]]
  args <- as.list(cl[-1])
  arg_names <- names(args)
  # can only handle flat lists of arguments when permuting
  stopifnot(identical(unlist(args, recursive = TRUE),
                      unlist(args, recursive = FALSE)))
  stopifnot(length(args) >= 2)
<<<<<<< HEAD

  arg_combs <- permute(unlist(args))
  arg_name_combs <- permute(arg_names)

=======
  arg_combs <- jwutil::permute(unlist(args))
  arg_name_combs <- jwutil::permute(arg_names)
>>>>>>> 46453d14
  # now loop through all permutations
  for (comb in 1:dim(arg_combs)[1]) {
    arg_list <- as.list(arg_combs[comb, ])
    names(arg_list) <- arg_name_combs[comb, ]
    e <- testthat::expect_that(
      object    = do.call(as.character(func_name), arg_list),
      condition = condition,
      info      = paste0(
        info, "args = ",
        paste(arg_combs[comb, ], collapse = " ", sep = ","),
        sprintf(" (test iteration %d)", comb)
      ),
      label = label
    )
  }
  invisible(e)
}

#' @rdname expect_that_combine_all_args
#' @export
expect_that_combine_first_arg <- function(object, condition,
                                          info = NULL, label = NULL) {
  cl <- substitute(object)
  # TODO: see above
  func_name <- cl[[1]]
  args <- as.list(cl[-1])
  arg_one <- eval(args[[1]])  # c(1,2,3) has len 4 because not evaluated yet
  # can only handle flat lists of arguments when permuting? Does this apply when
  # working on first argument only?
  stopifnot(identical(unlist(args, recursive = TRUE),
                      unlist(args, recursive = FALSE)))
  stopifnot(length(arg_one) >= 2)

  # get the combinations of arguments
  arg_one_combs <- permute(arg_one)

  # now loop through all permutations
  for (comb in 1:dim(arg_one_combs)[1]) {
    e <- testthat::expect_that(
      object    = do.call(as.character(func_name),
                          c(list(arg_one_combs[comb, ]),
                            args[-1])),
      condition = condition,
      info      = paste0(
        info, "arg_one = ",
        paste(arg_one_combs[comb, ], collapse = " ", sep = ","),
        sprintf(" (test iteration %d)", comb)
      ),
      label     = label
    )
  }
  invisible(e)
}<|MERGE_RESOLUTION|>--- conflicted
+++ resolved
@@ -215,15 +215,8 @@
   stopifnot(identical(unlist(args, recursive = TRUE),
                       unlist(args, recursive = FALSE)))
   stopifnot(length(args) >= 2)
-<<<<<<< HEAD
-
   arg_combs <- permute(unlist(args))
   arg_name_combs <- permute(arg_names)
-
-=======
-  arg_combs <- jwutil::permute(unlist(args))
-  arg_name_combs <- jwutil::permute(arg_names)
->>>>>>> 46453d14
   # now loop through all permutations
   for (comb in 1:dim(arg_combs)[1]) {
     arg_list <- as.list(arg_combs[comb, ])
