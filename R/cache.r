--- conflicted
+++ resolved
@@ -20,13 +20,8 @@
 #' @family cache
 #' @import magrittr
 #' @export
-<<<<<<< HEAD
 isCached <- function(varName, cacheDir = NULL, startDate = NULL, endDate = NULL,
                      force = FALSE, envir = parent.frame()) {
-=======
-isCached <- function(varName, startDate = NULL, endDate = NULL,
-                     cacheDir = NULL, force = FALSE, envir = .GlobalEnv) {
->>>>>>> 6c434f09
   stopifnot(length(varName) == 1,
             length(cacheDir) == 1 || is.null(cacheDir),
             length(force) == 1)
@@ -43,10 +38,6 @@
   else
     vn <- varName
 
-<<<<<<< HEAD
-  if (!force && exists(varName, envir = envir)) return(TRUE)
-  if (findCacheFilePath(vn, cacheDir) %>% file.exists) return(TRUE)
-=======
   stopifnot(is.null(startDate) || length(startDate) == 1)
   stopifnot(is.null(endDate)   || length(endDate)   == 1)
   stopifnot(is.null(startDate) || is.character(startDate))
@@ -63,8 +54,6 @@
           findCacheFilePath(cacheDir) %>% file.exists) return(TRUE)
   }
 
-
->>>>>>> 6c434f09
   FALSE
 }
 
